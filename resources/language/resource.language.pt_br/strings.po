--- conflicted
+++ resolved
@@ -401,11 +401,7 @@
 msgstr "Netflix retornou o seguinte erro:"
 
 msgctxt "#30103"
-<<<<<<< HEAD
-msgid "Error details have been written to the Kodi log file. If the error message does not provide guidance on how to resolve the issue or you continue to receive this error, make a report by following the ReadMe instructions on GitHub."
-=======
 msgid "Error details have been written to the Kodi log file. If the error message does not provide guidance on how to resolve the issue or you continue to receive this error, please report it on GitHub by following the Readme instructions."
->>>>>>> 1b4bc94c
 msgstr "Detalhes do erro foram gravados no arquivo de log do Kodi. Se a mensagem de erro não fornecer orientação sobre como resolver o problema ou se você continuar recebendo esse erro, informe-o via GitHub. Por favor, forneça um registro de depuração completo com o seu relatório de erro (ative \"Debug Logging\" nas configurações do Kodi)."
 
 msgctxt "#30104"
