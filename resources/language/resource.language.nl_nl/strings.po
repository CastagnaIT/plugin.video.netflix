--- conflicted
+++ resolved
@@ -334,19 +334,11 @@
 
 msgctxt "#30085"
 msgid "Cache metadata TTL (days)"
-<<<<<<< HEAD
 msgstr "Metadata cache time-to-live (dagen)"
 
 msgctxt "#30086"
 msgid "Cache objects 'My list' TTL (minutes)"
 msgstr "'Mijn lijst' cache time-to-live (minuten)"
-=======
-msgstr "Cache time-to-live voor metadata (dagen)"
-
-msgctxt "#30086"
-msgid "Cache objects 'My list' TTL (minutes)"
-msgstr ""
->>>>>>> 6889c4e9
 
 msgctxt "#30087"
 msgid "Contains {} and more..."
@@ -414,11 +406,7 @@
 
 msgctxt "#30103"
 msgid "Error details have been written to the Kodi log file. If the error message does not provide guidance on how to resolve the issue or you continue to receive this error, please report it on GitHub by following the Readme instructions."
-<<<<<<< HEAD
 msgstr ""
-=======
-msgstr "Een gedetaileerde foutmelding werd weggeschreven in het Kodi logboek. Als de foutmelding niet helpt bij het oplossen van het probleem, of the probleem blijft zich voordoen, gelieve deze fout te melden op GitHub. Voeg de volledige debug log toe aan je probleemrapport (schakel 'Debug logboek' in in de Kodi instellingen)."
->>>>>>> 6889c4e9
 
 msgctxt "#30104"
 msgid "The add-on encountered the following error:"
@@ -728,11 +716,7 @@
 
 msgctxt "#30181"
 msgid "Disable subtitles if there are no forced subtitles streams (Works only if Kodi Player is set to 'Only forced' subtitles)"
-<<<<<<< HEAD
-msgstr "Ondertitels uitschakelen als er geen geforceerde ondertitels worden meegeleverd (Werkt enkel als Kodi Player \"Alleen geforceerde\" ondertitles heeft ingeschakeld)"
-=======
 msgstr "Ondertitels uitschakelen als er geen geforceerde ondertitels worden meegeleverd (Werkt enkel als Kodi Player 'Alleen geforceerde' ondertitles heeft ingeschakeld)"
->>>>>>> 6889c4e9
 
 msgctxt "#30182"
 msgid "Export NFO files"
