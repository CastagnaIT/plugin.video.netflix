--- conflicted
+++ resolved
@@ -401,11 +401,7 @@
 msgstr "Netflix zwrócił poniższy błąd"
 
 msgctxt "#30103"
-<<<<<<< HEAD
-msgid "Error details have been written to the Kodi log file. If the error message does not provide guidance on how to resolve the issue or you continue to receive this error, make a report by following the ReadMe instructions on GitHub."
-=======
 msgid "Error details have been written to the Kodi log file. If the error message does not provide guidance on how to resolve the issue or you continue to receive this error, please report it on GitHub by following the Readme instructions."
->>>>>>> 1b4bc94c
 msgstr "Szczegóły błędów zostały zapisane w pliku logu Kodi. Jeśli komunikat o błędzie nie zawiera wskazówek, jak rozwiązać problem lub nadal występuje ten błąd, zgłoś go za pośrednictwem GitHub. Podaj pełny dziennik debugowania wraz z raportem o błędzie (włącz \"Dziennikowanie debugowania\" w ustawieniach Kodi)"
 
 msgctxt "#30104"
