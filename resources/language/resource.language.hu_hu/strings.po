# Kodi Media Center language file
# Addon Name: Netflix
# Addon id: plugin.video.netflix
# Addon Provider: libdev + jojo + asciidisco + caphm + CastagnaIT
msgid ""
msgstr ""
"Project-Id-Version: plugin.video.netflix\n"
"Report-Msgid-Bugs-To: https://github.com/CastagnaIT/plugin.video.netflix\n"
"POT-Creation-Date: 2017-07-24 16:15+0000\n"
"PO-Revision-Date: 2020-04-14 08:40+0000\n"
"Last-Translator: frodo19"
"Language-Team: Hungarian\n"
"MIME-Version: 1.0\n"
"Content-Type: text/plain; charset=UTF-8\n"
"Content-Transfer-Encoding: 8bit\n"
"Language: hu\n"
"Plural-Forms: nplurals=2; plural=(n != 1);\n"

msgctxt "Addon Summary"
msgid "Netflix"
msgstr "Netflix"

msgctxt "Addon Description"
msgid "Netflix VOD Services Add-on"
msgstr "Netflix video kiegészítő"

msgctxt "Addon Disclaimer"
msgid "Some parts of this add-on may not be legal in your country of residence - please check with your local laws before installing."
msgstr "Előfordulhat, hogy a kiegészítő néhány része nem törvényes az Ön országában - telepítés előtt tájékozódjon a helyi törvényekről"

msgctxt "#30001"
msgid "Recommendations"
msgstr "Ajánlások"

msgctxt "#30002"
msgid "Enter PIN to watch restricted content"
msgstr "Kód megadás a felnőtt tartalomhoz"

msgctxt "#30003"
msgid "Search term"
msgstr "Kifejezés keresés"

msgctxt "#30004"
msgid "Password"
msgstr "Jelszó"

msgctxt "#30005"
msgid "E-mail"
msgstr "E-mail"

# Unused 30006

msgctxt "#30007"
msgid "Parental Control PIN (4 digits)"
msgstr "Szülői kontroll kód (4 számjegy)"

msgctxt "#30008"
msgid "Login failed"
msgstr "Bejelentkezés sikertelen"

msgctxt "#30009"
msgid "Please check your e-mail and password"
msgstr "Kérjük, ellenőrizze hitelesítő adatait"

msgctxt "#30010"
msgid "Lists of all kinds"
msgstr "Vegyes lista"

msgctxt "#30011"
msgid "Search"
msgstr "Keresés"

# Unused 30012

msgctxt "#30013"
msgid "No matches found"
msgstr "Nincs találat"

msgctxt "#30014"
msgid "Account"
msgstr "Fiók"

msgctxt "#30015"
msgid "Other options"
msgstr "Opciók"

msgctxt "#30016"
msgid "ESN"
msgstr "ESN"

msgctxt "#30017"
msgid "Logout"
msgstr "Kijelentkezés"

msgctxt "#30018"
msgid "Export to library"
msgstr "Exportálás a médiatárba"

msgctxt "#30019"
msgid "Rate on Netflix"
msgstr "Értékelés a Netflixen"

msgctxt "#30020"
msgid "Remove from 'My list'"
msgstr "Törlés a saját listámból"

msgctxt "#30021"
msgid "Add to 'My list'"
msgstr "Hozzáadás a saját listámhoz"

msgctxt "#30022"
msgid "(between 0 & 10)"
msgstr "0 és 10 között"

msgctxt "#30023"
msgid "Expert"
msgstr "Haladó"

msgctxt "#30024"
msgid "SSL verification"
msgstr "SSL ellenőrzés"

msgctxt "#30025"
msgid "Library"
msgstr "Könyvtár"

msgctxt "#30026"
msgid "Enable custom library folder"
msgstr "Saját könyvtár mappa engedélyezése"

msgctxt "#30027"
msgid "Custom library path"
msgstr "Saját könyvtár elérése"

msgctxt "#30028"
msgid "Playback error"
msgstr "Lejátszási hiba"

# Unused 30029

msgctxt "#30030"
msgid "Remove from library"
msgstr "Törlés a médiatárból"

msgctxt "#30031"
msgid "General"
msgstr "Általános"

# Unused 30032

msgctxt "#30033"
msgid "Enable Dolby Digital Plus (DDPlus HQ and Atmos on Premium)"
msgstr "Dolby Digital Plus (DDPlus HQ és Atmos Prémium) engedélyezése"

msgctxt "#30034"
msgid "Manual ESN"
msgstr "Kézi  ESN"

msgctxt "#30035"
msgid "InputStream Adaptive settings..."
msgstr "InputStream Adaptive beállítások..."

# Unused 30036

msgctxt "#30037"
msgid "Views"
msgstr "Nézetek"

msgctxt "#30038"
msgid "Enable custom views"
msgstr "Saját nézetek engedélyezése"

msgctxt "#30039"
msgid "View for folders"
msgstr "Mappanézet"

msgctxt "#30040"
msgid "View for movies"
msgstr "Filmnézet"

msgctxt "#30041"
msgid "View for shows"
msgstr "Sorozatnézet"

msgctxt "#30042"
msgid "View for seasons"
msgstr "Évadnézet"

msgctxt "#30043"
msgid "View for episodes"
msgstr "Epizódnézet"

msgctxt "#30044"
msgid "View for profiles"
msgstr "Profilnézet"

msgctxt "#30045"
msgid "Thumb rating removed|You rated a thumb down|You rated a thumb up"
msgstr "Értékelés visszavonva|Saját értékelés le|Saját értékelés fel"

msgctxt "#30046"
msgid "There is a problem with InputStream Adaptive add-on or the Widevine library. May be missing or not enabled, the operation will be cancelled."
msgstr "Probléma van az Inputstream kiegészítővel, vagy a Widevine könyvtárral. Lehet hogy hiányzik, vagy nincs engedélyezve, a művelet törölve."

# Unused 30047

msgctxt "#30048"
msgid "Exported"
msgstr "Exportált"

# Unused 30049 to 30053

msgctxt "#30054"
msgid "Profile auto-selection"
msgstr ""

msgctxt "#30055"
msgid "Remove auto-selection of profile"
msgstr ""

msgctxt "#30056"
msgid "Set for auto-selection"
msgstr ""

msgctxt "#30057"
msgid "To set the profile, in the list of profiles open the context menu"
msgstr ""

msgctxt "#30058"
msgid "The profile {} has been set for auto-selection"
msgstr ""

# Unused 30059

msgctxt "#30060"
msgid "Enable HEVC profiles (4k for Android/HDR/DolbyVision)"
msgstr "HEVC profil engedélyezése (4k Android/HDR/DolbyVision)"

msgctxt "#30061"
msgid "Update inside library"
msgstr "Belső médiatár frissítése"

msgctxt "#30062"
msgid "Parental controls"
msgstr "Szülői felügyelet"

# Unused 30063

msgctxt "#30064"
msgid "Perform auto-update"
msgstr "Automatikus frissítés teljesítése"

msgctxt "#30065"
msgid "Auto-update for tv shows seasons and episodes"
msgstr "Automatikus frissítés a sorozat évadokhoz és epizódokhoz"

msgctxt "#30066"
msgid "Debug logging level"
msgstr "Hiba napló szint"

msgctxt "#30067"
msgid "daily"
msgstr "napi"

msgctxt "#30068"
msgid "every other day"
msgstr "másnaponta"

msgctxt "#30069"
msgid "every 5 days"
msgstr "5 naponta"

msgctxt "#30070"
msgid "weekly"
msgstr "heti"

msgctxt "#30071"
msgid "Time of Day"
msgstr "Adott időpontban"

msgctxt "#30072"
msgid "Only start after 5 minutes of idle"
msgstr "Indítás ha 5 percig készenlétben van"

msgctxt "#30073"
msgid "Always show codec information during video playback"
msgstr "Kodek infó mutatása folyamatosan a videólejátszás közben"

msgctxt "#30074"
msgid "View for exported"
msgstr "Nézet az exportálthoz"

msgctxt "#30075"
msgid "Ask to skip intro and recap"
msgstr "Intró átugrásának kérése"

msgctxt "#30076"
msgid "Skip intro"
msgstr "Intró átugrása"

msgctxt "#30077"
msgid "Skip recap"
msgstr "Átugrás"

msgctxt "#30078"
msgid "Playback"
msgstr "Lejátszás"

msgctxt "#30079"
msgid "Skip automatically"
msgstr "Automatikus átugrás"

msgctxt "#30080"
msgid "Pause when skipping"
msgstr "Pillanat állj átugrásnál"

msgctxt "#30081"
msgid "Force HDCP 2.2 video streams"
msgstr "HDCP 2.2 videóstream kényszerítése"

msgctxt "#30082"
msgid "Remember audio / subtitle preferences"
msgstr "Hang/felirat beállítások megjegyzése"

msgctxt "#30083"
msgid "Save bookmarks for library items / mark as watched"
msgstr "Könyvjelzők mentése / nézettként megjelölés"

msgctxt "#30084"
msgid "Cache item time-to-live (minutes)"
msgstr "Gyorsítótár-elem megőrzése (perc)"

msgctxt "#30085"
msgid "Cache item time-to-live for metadata (days)"
msgstr "Gyorsítótár-elem metaadatok megőrzése (nap)"

msgctxt "#30086"
msgid "Cache item time-to-live for my list (minutes)"
msgstr "Gyorsítótár-elem élettartama a saját listámban (perc)"

msgctxt "#30087"
msgid "Contains {} and more..."
msgstr "Tartalom {} és több..."

msgctxt "#30088"
msgid "Browse related content"
msgstr "Kapcsolódó tartalom böngészése"

msgctxt "#30089"
msgid "Browse subgenres"
msgstr "Műfaj típusok böngészése"

msgctxt "#30090"
msgid "Browse through related video lists and discover more content."
msgstr "Böngéssz a kapcsolódó video listákon és fedezz fel további tartalmat"

msgctxt "#30091"
msgid "Browse and manage contents that were exported to the Kodi library."
msgstr "Böngéssz és rendezd a tartalmat ami a Kodi médiatárba exportálásra került"

msgctxt "#30092"
msgid "Search for content and easily find what you want to watch."
msgstr "Egyszerű, tartalom szerinti keresés"

msgctxt "#30093"
msgid "Browse content by genre and easily discover related content."
msgstr "Böngészés műfaj szerint, és kapcsolódó tartalom szerint"

msgctxt "#30094"
msgid "Browse recommendations and pick up on something new you might like."
msgstr "Böngészés ajánlás szerint, találj valami kedvedre valót"

msgctxt "#30095"
msgid "All TV Shows"
msgstr "Minden sorozat"

msgctxt "#30096"
msgid "All Movies"
msgstr "Minden film"

msgctxt "#30097"
msgid "Main Menu"
msgstr "Főmenü"

msgctxt "#30098"
msgid "Enable HDR profiles"
msgstr "HDR profil engedélyezése"

msgctxt "#30099"
msgid "Enable DolbyVision profiles"
msgstr "DolbyVision profil engedélyezése"

msgctxt "#30100"
msgid "Results for \"{}\""
msgstr "Találat \"{}\""

msgctxt "#30101"
msgid "Netflix returned an unknown error."
msgstr "A Netflix leállt ismeretlen hiba miatt."

msgctxt "#30102"
msgid "Netflix returned the following error:"
msgstr "A Netflix leállt a következő hiba miatt:"

msgctxt "#30103"
<<<<<<< HEAD
msgid "Error details have been written to the Kodi log file. If the error message does not provide guidance on how to resolve the issue or you continue to receive this error, make a report by following the ReadMe instructions on GitHub."
=======
msgid "Error details have been written to the Kodi log file. If the error message does not provide guidance on how to resolve the issue or you continue to receive this error, please report it on GitHub by following the Readme instructions."
>>>>>>> 1b4bc94c
msgstr "A hiba részleteit a Kodi a naplóba mentette. Ha a hibaüzenet nem ad útmutatást a probléma megoldására, vagy továbbra is jelentkezik a hiba, kérjük, jelentse a GitHubon keresztül. Adjon meg egy teljes hibakeresési naplót a hibajelentésével (engedélyezze a \"Hibakeresés \" lehetőséget a Kodi beállításokban)."

msgctxt "#30104"
msgid "The add-on encountered the following error:"
msgstr "A kiegészítő leállt a következő hibával:"

msgctxt "#30105"
msgid "Netflix Add-on Error"
msgstr "Netflix kiegészítő hiba"

msgctxt "#30106"
msgid "Invalid PIN"
msgstr "Hibás pinkód"

msgctxt "#30107"
msgid "PIN protection is off."
msgstr "Pinkód védelem kikapcsolva."

msgctxt "#30108"
msgid "All content is protected by PIN."
msgstr "Minden tartalom pinkóddal védett."

msgctxt "#30109"
msgid "Login successful"
msgstr "Bejelentkezés sikeres"

msgctxt "#30110"
msgid "Background services started"
msgstr "Háttér folyamat elindult"

msgctxt "#30111"
msgid "There is no contents"
msgstr "Nincs tartalom ehhez"

msgctxt "#30112"
msgid "You need to be logged in to use Netflix"
msgstr "Be kell jelentkezned a Netflix használatához"

msgctxt "#30113"
msgid "Logout successful"
msgstr "Bejelentkezés sikeres"

msgctxt "#30114"
msgid "Keep My List and Kodi Library in sync"
msgstr "A saját listám és a Kodi médiatár szinkronban tartása"

msgctxt "#30115"
msgid "Content Profiles"
msgstr "Tartalom profilok"

msgctxt "#30116"
msgid "Advanced Add-on Configuration"
msgstr "Haladó beállítások"

msgctxt "#30117"
msgid "Cache"
msgstr "Tár"

msgctxt "#30118"
msgid "API operation failed: {}"
msgstr "API művelet sikertelen: {}"

msgctxt "#30119"
msgid "My List operation successful"
msgstr "Saját lista művelet sikeres"

msgctxt "#30120"
msgid "Cannot automatically remove a season from Kodi library, please do it manually"
msgstr "Kodi médiatárból nem törölhető automatikusan a szezon, töröld kézzel."

msgctxt "#30121"
msgid "Perform full sync now"
msgstr "Teljes szinkronizálás indítása most"

msgctxt "#30122"
msgid "Sync My List to Kodi library"
msgstr "Saját lista szinkronizálása a Kodi médiatárral"

msgctxt "#30123"
msgid "Do you really want to proceed?\nThis will delete all previously exported items and export all items from My List for the currently active profile.\nThis operation may take some time..."
msgstr "Tényleg folytatni akarja?\nEzzel törli az összes korábban exportált elemet, és exportálja az összes elemet a Saját listából az aktív profilhoz.\nEz a művelet eltarthat egy ideig ..."

msgctxt "#30124"
msgid "Do you want to remove this item from the library?"
msgstr "Valóban törlöd ezt az elemet?"

msgctxt "#30125"
msgid "Purge library"
msgstr "Könyvtár tisztítása"

msgctxt "#30126"
msgid "Do you really want to purge your library?\nAll exported items will be deleted."
msgstr "Valóban tisztítani szertnéd a könyvtárat?\nAz összes exportált elem törlődik."

msgctxt "#30127"
msgid "Awarded rating of {}"
msgstr "Értékelés {}"

# Unused 30128

msgctxt "#30129"
msgid "Enable Up Next integration"
msgstr "UP Next kiegészítő használata"

msgctxt "#30130"
msgid "Show notification instead of modal dialog for errors"
msgstr "Értesítés megjelenítése a hiba párbeszédpanel helyett"

msgctxt "#30131"
msgid "Check the logfile for detailed information"
msgstr "A hibanaplót nézd meg, a részletes infóért"

msgctxt "#30132"
msgid "Purge in-memory cache"
msgstr "Memória gyorsítótár törlése"

msgctxt "#30133"
msgid "Purge in-memory and on-disk cache"
msgstr "Lemez gyorsítótár törlése"

msgctxt "#30134"
msgid "Enable execution timing"
msgstr "A végrehajtás ütemezésének engedélyezése"

msgctxt "#30135"
msgid "Cache cleared"
msgstr "Gyorsítótár törölve"

msgctxt "#30136"
msgid "Enable 1080p Unlock (not recommended for Android)"
msgstr "1080p feloldás engedélyezése (nem ajánlott az Androidon)"

msgctxt "#30137"
msgid "Enable VP9 profiles (disable if it causes artifacts)"
msgstr "VP9-profil engedélyezése (tiltsd le, ha lejátszási problémát okoz)"

msgctxt "#30138"
msgid "The background services may not yet be available if you just started Kodi/the add-on. In this case, try again in a moment."
msgstr "Lehet, hogy a háttérszolgáltatások még nem érhetők el, vagy éppen elindította a Kodi/a kiegészítőt. Ebben az esetben próbálkozzon újra egy később"

msgctxt "#30139"
msgid "Enable IPC over HTTP (use when Addon Signals timeout messages appear)"
msgstr "IPC engedélyezése HTTP-n keresztül (az Addon Signals időtúllépéseinek használata esetén)"

msgctxt "#30140"
msgid "Migrate Library to new format"
msgstr "A médiatár áttelepítése új formátumba"

msgctxt "#30141"
msgid "Disable startup notification"
msgstr "Indítási értesítés letiltása"

msgctxt "#30142"
msgid "Custom"
msgstr "Saját"

msgctxt "#30143"
msgid "Custom view ID"
msgstr "Saját nézet"

msgctxt "#30144"
msgid "Disable WebVTT subtitle support"
msgstr "WebVTT felirat támogatás tiltása"

msgctxt "#30145"
msgid "Recently added"
msgstr "Utoljára hozzáadva"

msgctxt "#30146"
msgid "Discover the latest content added."
msgstr "Fedezze fel a frissen hozzáadott tartalmat."

msgctxt "#30147"
msgid "Next page >>"
msgstr "Következő oldal >>"

msgctxt "#30148"
msgid "<< Previous page"
msgstr "<< Előző oldal"

msgctxt "#30149"
msgid "Sort results by"
msgstr "Tartalom rendezése"

msgctxt "#30150"
msgid "Alphabetical order (A-Z)"
msgstr "Betűrendben (A-Z)"

msgctxt "#30151"
msgid "Alphabetical order (Z-A)"
msgstr "Betűrendben (Z-A)"

msgctxt "#30152"
msgid "Suggestions for you"
msgstr "Javaslatok neked"

msgctxt "#30153"
msgid "Year released"
msgstr "Bemutató éve"

msgctxt "#30154"
msgid "Netflix configuration wizard"
msgstr "Netflix kiegészítő beállítása"

msgctxt "#30155"
msgid "Do you have a Netflix Premium account?"
msgstr "Van Netflix prémium hozzáférésed?"

# Unused 30156

msgctxt "#30157"
msgid "The configuration has been completed"
msgstr "Beállítás kész"

msgctxt "#30158"
msgid "Run add-on configuration wizard"
msgstr "Kiegészítő beállítás varázsló indítása"

msgctxt "#30159"
msgid "View for main menu"
msgstr "Főmenü nézet"

msgctxt "#30160"
msgid "View for search"
msgstr "Keresés menü nézet"

msgctxt "#30161"
msgid "View for exported"
msgstr "Exportált nézet"

msgctxt "#30162"
msgid "Last used"
msgstr "Utoljára használt"

msgctxt "#30163"
msgid "Audio description"
msgstr "Hang narrátor"

msgctxt "#30164"
msgid "Browse contents with audio description."
msgstr "Böngészés hang narrátor alaplán "

msgctxt "#30165"
msgid "View for my list"
msgstr "Saját lista nézet"

msgctxt "#30166"
msgid "Main menu items"
msgstr "Főmenü elemek"

msgctxt "#30167"
msgid "My list"
msgstr "Saját lista"

msgctxt "#30168"
msgid "Continue watching"
msgstr "Folyamatban levő"

msgctxt "#30169"
msgid "Top picks"
msgstr "Legjobb válogatások"

msgctxt "#30170"
msgid "New releases"
msgstr "Új megjelenések"

msgctxt "#30171"
msgid "Trending now"
msgstr "Trendi most"

msgctxt "#30172"
msgid "Popular on Netflix"
msgstr "Népszerű a Netflixen"

msgctxt "#30173"
msgid "Netflix Originals"
msgstr "Eredeti Netflix gyártás"

msgctxt "#30174"
msgid "Tv Show genres"
msgstr "Sorozat műfajok"

msgctxt "#30175"
msgid "Movie genres"
msgstr "Film műfajok"

msgctxt "#30176"
msgid "Enable STRM resume workaround (only library)"
msgstr "Engedélyezze az STRM folytatódó munkafolyamatot (csak a könyvtárban)"

msgctxt "#30177"
msgid "Ask to resume the video"
msgstr "Kérdés hogy folytassa-e a videót"

msgctxt "#30178"
msgid "Open Up Next add-on settings"
msgstr "Up Next kiegészítő beállítások megnyitása"

msgctxt "#30179"
msgid "Show trailers & more"
msgstr "Bemutatók és egyebek mutatása"

msgctxt "#30180"
msgid "There has been a problem with login, it is possible that your account has not been confirmed or renewed."
msgstr "Probléma merült fel a bejelentkezés során, lehetséges, hogy fiókját nem erősítették meg vagy nem újították meg"

msgctxt "#30181"
msgid "Disable subtitles if there are no forced subtitles streams (Works only if Kodi Player is set to \"Only forced\" subtitles)"
msgstr "A feliratok letiltása, ha nincs kényszerített felirat (csak akkor működik ha a Kodi \"Csak kényszerített\" feliratra van állítva)"

msgctxt "#30182"
msgid "Export NFO files"
msgstr "NFO fájlok exportálása"

msgctxt "#30183"
msgid "Do you want to export NFO files for the {}?"
msgstr "Szeretnéd az NFO fájlokat exportálni {}?"

msgctxt "#30184"
msgid "NFO Files"
msgstr "NFO fájlok"

msgctxt "#30185"
msgid "Enable NFO files export"
msgstr "NFO fájlok exportálásának engedélyezése"

msgctxt "#30186"
msgid "For Movies"
msgstr "Filmekhez"

msgctxt "#30187"
msgid "For TV Show"
msgstr "Sorozatokhoz"

msgctxt "#30188"
msgid "Ask"
msgstr "Kérdez"

msgctxt "#30189"
msgid "movie"
msgstr "film"

msgctxt "#30190"
msgid "TV show"
msgstr "sorozat"

msgctxt "#30191"
msgid "Do you want to export NFO files for the {} added to 'My List'?"
msgstr "NFO fájlok exportálása és {} hozzáadása a Saját listámhoz?"

msgctxt "#30192"
msgid "\r\nThese files are used by the provider information scrapers to integrate movies and tv shows info, useful with bonus episodes or director's cut"
msgstr "\r\nEzeket a fájlokat a szolgáltatói információs scrapperek használják a filmek és a sorozatok információinak integrálására, hasznosak a bónusz epizódok vagy a rendezői vágások során."

msgctxt "#30193"
msgid "Include all information in NFO files (use only with 'Local Information' scraper)"
msgstr "Az összes információ NFO fájlokból (csak a 'Helyi információ' scrapperel együtt használható)"

msgctxt "#30194"
msgid "Limit video stream resolution to"
msgstr "Videostream felbontási limit"

msgctxt "#30195"
msgid "Export new episodes"
msgstr "Új sorozatok exportálása"

msgctxt "#30196"
msgid "Exclude from auto update"
msgstr "Kivétel az auto frissítésből"

msgctxt "#30197"
msgid "Include in auto update"
msgstr "Belefoglalva az auto frissítésbe"

msgctxt "#30198"
msgid "Exporting new episodes"
msgstr "Új epizódok exportálása"

msgctxt "#30199"
msgid "Shared library (Kodi MySQL server is required)"
msgstr "Megosztott könyvtár (Kodi MySQL szerver kell hozzá)"

msgctxt "#30200"
msgid "Use MySQL shared library database"
msgstr "MySQL szerver használata a média adatbázishoz"

msgctxt "#30201"
msgid "Username"
msgstr "Felhasználónév"

msgctxt "#30202"
msgid "Connection to the MySQL database was successful"
msgstr "MySQL adatbázis kapcsolat sikeres"

msgctxt "#30203"
msgid "Host IP"
msgstr "Host IP"

msgctxt "#30204"
msgid "Port"
msgstr "Port"

msgctxt "#30205"
msgid "Test database connection"
msgstr "Adatbázis csatlakozási teszt"

msgctxt "#30206"
msgid "ERROR: The MySQL database is not reachable - the local database will be used"
msgstr "HIBA: A MySQL adatbázis nem érhető el - a helyi adatbázist fogjuk használni"

msgctxt "#30207"
msgid "Set this device as main auto-updates manager"
msgstr "Eszköz beállítása automatikus frissítéskezelőként"

msgctxt "#30208"
msgid "Check if this device is the main auto-update manager"
msgstr "Megnézi hogy ez az eszköz, automatikus frissítéskezelő-e"

msgctxt "#30209"
msgid "This device now handles the auto-updates of shared-library"
msgstr "Eszköz most automatikus frissítéskezelőként beállítva"

msgctxt "#30210"
msgid "This device handles the auto-updates of shared-library"
msgstr "Eszköz beállítása automatikus frissítéskezelőként"

msgctxt "#30211"
msgid "Another device handles the auto-updates of shared-library"
msgstr "Másik eszköz beállítása automatikus frissítéskezelőként"

msgctxt "#30212"
msgid "There is no device that handles the auto-updates of shared-library"
msgstr "Nincs eszköz beállítva automatikus frissítéskezelőként"

msgctxt "#30213"
msgid "InputStream Helper settings..."
msgstr "InputStream Helper beállítások..."

msgctxt "#30214"
msgid "Force the update of my list"
msgstr "Saját listám kényszerített frissítése"

msgctxt "#30215"
msgid "Color of the titles included in My list"
msgstr "Saját listám elemeinek színe"

msgctxt "#30216"
msgid "Show ESN in use"
msgstr "ESN használat mutatása"

msgctxt "#30217"
msgid "Reset ESN"
msgstr "ESN reset"

msgctxt "#30218"
msgid "Are you sure you want to reset the ESN?\r\nIf you confirm, wait until you receive the login message."
msgstr "Biztosan vissza akarja állítani az ESN-t?\r\nHa megerősíti, várjon, amíg megkapja a bejelentkezési üzenetet."

msgctxt "#30219"
msgid "Disable notification for synchronization completed"
msgstr "A Szinkronizálás kész, infó elrejtése"

msgctxt "#30220"
msgid "The Kodi library has been updated"
msgstr "Kodi médiatár frissítve"

msgctxt "#30221"
msgid "Owner account"
msgstr "Felhasználói fiók "

msgctxt "#30222"
msgid "Kid account"
msgstr "Gyermek fiók"

msgctxt "#30223"
msgid "Synchronization now uses \"My List\" of profile {}"
msgstr "A szinkronizáció most a  \"Saját listámat\" használja a profilhoz {}"

msgctxt "#30224"
msgid "Auto update mode"
msgstr "Automata frissítési mód"

msgctxt "#30225"
msgid "Manual"
msgstr "Kézi"

msgctxt "#30226"
msgid "Scheduled"
msgstr "Ütemezett"

msgctxt "#30227"
msgid "Synchronize Kodi library with My List"
msgstr "Kodi médiatár szinronizálása a Saját listámmal"

msgctxt "#30228"
msgid "Use \"My list\" of the current profile"
msgstr "Használd a \"Saját listámat\" a jelenlegi profilhoz"

msgctxt "#30229"
msgid "Show the name of the selected profile"
msgstr "Kiválasztott profilnév mutatása"

msgctxt "#30230"
msgid "Check for updates now"
msgstr "Frissítés keresése most"

msgctxt "#30231"
msgid "Do you want to check update now?"
msgstr "Akarsz most keresni frissítést?"

msgctxt "#30232"
msgid "Restrict by Maturity Level"
msgstr "Életkor szerint korlátozva"

msgctxt "#30233"
msgid "Content for {} will require the PIN to start playback."
msgstr "Tartalom {} meg kell adni a pinkódot a lejátszáshoz."

msgctxt "#30234"
msgid "Install Up Next add-on"
msgstr "Up Next kiegészítő telepítése"

msgctxt "#30235"
msgid "[WIP] Synchronize the watched status of the videos with Netflix"
msgstr "[WIP] Nézett státusz szinkronizálása a Netflix-el"

msgctxt "#30236"
msgid "Change watched status (locally)"
msgstr "Nézett státusz változtatása (helyileg)"

msgctxt "#30237"
msgid "Marked as watched|Marked as unwatched|Restored Netflix watched status"
msgstr "Nézettként jelöl|Nem látottként jelöl|Netflix nézett státusz visszaállítása"

msgctxt "#30238"
msgid "Up Next notifications (watch next video)"
msgstr "Up Next jelzés (következő videó nézése)"

msgctxt "#30239"
msgid "Color of supplemental plot info"
msgstr "A kiegészítő információ színe"<|MERGE_RESOLUTION|>--- conflicted
+++ resolved
@@ -403,11 +403,7 @@
 msgstr "A Netflix leállt a következő hiba miatt:"
 
 msgctxt "#30103"
-<<<<<<< HEAD
-msgid "Error details have been written to the Kodi log file. If the error message does not provide guidance on how to resolve the issue or you continue to receive this error, make a report by following the ReadMe instructions on GitHub."
-=======
 msgid "Error details have been written to the Kodi log file. If the error message does not provide guidance on how to resolve the issue or you continue to receive this error, please report it on GitHub by following the Readme instructions."
->>>>>>> 1b4bc94c
 msgstr "A hiba részleteit a Kodi a naplóba mentette. Ha a hibaüzenet nem ad útmutatást a probléma megoldására, vagy továbbra is jelentkezik a hiba, kérjük, jelentse a GitHubon keresztül. Adjon meg egy teljes hibakeresési naplót a hibajelentésével (engedélyezze a \"Hibakeresés \" lehetőséget a Kodi beállításokban)."
 
 msgctxt "#30104"
