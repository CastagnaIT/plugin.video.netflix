# Kodi Media Center language file
# Addon Name: Netflix
# Addon id: plugin.video.netflix
# Addon Provider: libdev + jojo + asciidisco + caphm + CastagnaIT
msgid ""
msgstr ""
"Project-Id-Version: plugin.video.netflix\n"
"Report-Msgid-Bugs-To: https://github.com/CastagnaIT/plugin.video.netflix\n"
"POT-Creation-Date: 2017-11-23 16:15+0000\n"
"PO-Revision-Date: 2020-02-29 17:45+0000\n"
"Last-Translator: locutus32\n"
"Language-Team: Français\n"
"MIME-Version: 1.0\n"
"Content-Type: text/plain; charset=UTF-8\n"
"Content-Transfer-Encoding: 8bit\n"
"Language: fr\n"
"Plural-Forms: nplurals=2; plural=(n > 1);\n"

msgctxt "Addon Summary"
msgid "Netflix"
msgstr ""

msgctxt "Addon Description"
msgid "Netflix VOD Services Add-on"
msgstr "Extension Netflix SVoD"

msgctxt "Addon Disclaimer"
msgid "Some parts of this add-on may not be legal in your country of residence - please check with your local laws before installing."
msgstr "Certaines parties de cette extension peuvent ne pas être légales dans votre pays de résidence - renseignez-vous avant de l'installer"

msgctxt "#30001"
msgid "Recommendations"
msgstr "Recommandations"

msgctxt "#30002"
msgid "Enter PIN to watch restricted content"
msgstr "Saisir le code PIN pour accéder à certaines catégories d'âge"

msgctxt "#30003"
msgid "Search term"
msgstr "Terme à rechercher"

msgctxt "#30004"
msgid "Password"
msgstr "Mot de passe"

msgctxt "#30005"
msgid "E-mail"
msgstr "Adresse mail"

# Unused 30006

msgctxt "#30007"
msgid "Parental Control PIN (4 digits)"
msgstr "Code PIN contrôle parental (4 chiffres)"

msgctxt "#30008"
msgid "Login failed"
msgstr "Échec de connexion"

msgctxt "#30009"
msgid "Please check your e-mail and password"
msgstr "Vérifiez vos identifiants"

msgctxt "#30010"
msgid "Lists of all kinds"
msgstr "Listes de toutes sortes"

msgctxt "#30011"
msgid "Search"
msgstr "Recherche"

# Unused 30012

msgctxt "#30013"
msgid "No matches found"
msgstr "Pas de résultat"

msgctxt "#30014"
msgid "Account"
msgstr "Compte"

msgctxt "#30015"
msgid "Other options"
msgstr "Options supplémentaires"

msgctxt "#30016"
msgid "ESN"
msgstr "code ESN"

msgctxt "#30017"
msgid "Logout"
msgstr "Déconnexion"

msgctxt "#30018"
msgid "Export to library"
msgstr "Exporter vers la médiathèque"

msgctxt "#30019"
msgid "Rate on Netflix"
msgstr "Noter sur Netflix"

msgctxt "#30020"
msgid "Remove from 'My list'"
msgstr "Enlever de 'Ma Liste'"

msgctxt "#30021"
msgid "Add to 'My list'"
msgstr "Ajouter à 'Ma Liste'"

msgctxt "#30022"
msgid "(between 0 & 10)"
msgstr "(entre 0 et 10)"

msgctxt "#30023"
msgid "Expert"
msgstr "Expert"

msgctxt "#30024"
msgid "SSL verification"
msgstr "Vérification SSL"

msgctxt "#30025"
msgid "Library"
msgstr "Médiathèque"

msgctxt "#30026"
msgid "Enable custom library folder"
msgstr "Choisir un dossier personnalisé pour la médiathèque"

msgctxt "#30027"
msgid "Custom library path"
msgstr "Chemin de votre médiathèque"

msgctxt "#30028"
msgid "Playback error"
msgstr "Échec de lecture"

# Unused 30029

msgctxt "#30030"
msgid "Remove from library"
msgstr "Supprimer de la médiathèque"

msgctxt "#30031"
msgid "General"
msgstr "Général"

# Unused 30032

msgctxt "#30033"
msgid "Enable Dolby Digital Plus (DDPlus HQ and Atmos on Premium)"
msgstr "Activer Dolby Digital Plus (DDPlus HQ et Atmos sur Premium)"

msgctxt "#30034"
msgid "Manual ESN"
msgstr "Saisie manuelle de l'ESN"

msgctxt "#30035"
msgid "InputStream Adaptive settings..."
msgstr "Paramètres de l'extension InputStream"

# Unused 30036

msgctxt "#30037"
msgid "Views"
msgstr "Vues"

msgctxt "#30038"
msgid "Enable custom views"
msgstr "Activer les vues personnalisées"

msgctxt "#30039"
msgid "View for folders"
msgstr "Voir les dossiers"

msgctxt "#30040"
msgid "View for movies"
msgstr "Voir les films"

msgctxt "#30041"
msgid "View for shows"
msgstr "Voir les séries"

msgctxt "#30042"
msgid "View for seasons"
msgstr "Vue pour les saisons"

msgctxt "#30043"
msgid "View for episodes"
msgstr "Voir les épisodes"

msgctxt "#30044"
msgid "View for profiles"
msgstr "Voir les profils"

msgctxt "#30045"
msgid "Thumb rating removed|You rated a thumb down|You rated a thumb up"
msgstr "Évaluation supprimée|Évaluation négative|Évaluation positive"

msgctxt "#30046"
msgid "There is a problem with InputStream Adaptive add-on or the Widevine library. May be missing or not enabled, the operation will be cancelled."
msgstr "Il y a un problème avec l'addon InputStrean Adaptive ou avec la librairie Widevine. L'addon ou la librairie sont manquants ou désactivés, l'opération va être annulée."

# Unused 30047

msgctxt "#30048"
msgid "Exported"
msgstr "Exporté"

# Unused 30049 to 30053

msgctxt "#30054"
msgid "Profile auto-selection"
msgstr ""

msgctxt "#30055"
msgid "Remove auto-selection of profile"
msgstr ""

msgctxt "#30056"
msgid "Set for auto-selection"
msgstr ""

msgctxt "#30057"
msgid "To set the profile, in the list of profiles open the context menu"
msgstr ""

msgctxt "#30058"
msgid "The profile {} has been set for auto-selection"
msgstr ""

# Unused 30059

msgctxt "#30060"
msgid "Enable HEVC profiles (4k for Android/HDR/DolbyVision)"
msgstr "Activer les profils HEVC (4k sur Android/HDR/DolbyVision)"

msgctxt "#30061"
msgid "Update inside library"
msgstr "Mettre à jour la médiathèque"

msgctxt "#30062"
msgid "Parental controls"
msgstr "Contrôle parental"

# Unused 30063

msgctxt "#30064"
msgid "Perform auto-update"
msgstr "Effectuer une mise à jour automatique"

msgctxt "#30065"
msgid "Auto-update for tv shows seasons and episodes"
msgstr "Mise à jour automatique des saisons et épisodes pour les séries télé"

msgctxt "#30066"
msgid "Debug logging level"
msgstr "Niveau de journalisation de débogage"

msgctxt "#30067"
msgid "daily"
msgstr "quotidien"

msgctxt "#30068"
msgid "every other day"
msgstr "un jour sur deux"

msgctxt "#30069"
msgid "every 5 days"
msgstr "tous les 5 jours"

msgctxt "#30070"
msgid "weekly"
msgstr "hebdomadaire"

msgctxt "#30071"
msgid "Time of Day"
msgstr "A la même heure"

msgctxt "#30072"
msgid "Only start after 5 minutes of idle"
msgstr "Démarrer uniquement après 5 minutes d'inactivité"

msgctxt "#30073"
msgid "Always show codec information during video playback"
msgstr "Toujours afficher les informations concernant les codec durant la lecture"

msgctxt "#30074"
msgid "View for exported"
msgstr "Vue pour les exports"

msgctxt "#30075"
msgid "Ask to skip intro and recap"
msgstr "Demander pour passer l'intro et le résumé"

msgctxt "#30076"
msgid "Skip intro"
msgstr "Passer l'intro"

msgctxt "#30077"
msgid "Skip recap"
msgstr "Passer le résumé"

msgctxt "#30078"
msgid "Playback"
msgstr "Lecture"

msgctxt "#30079"
msgid "Skip automatically"
msgstr "Passer automatiquement"

msgctxt "#30080"
msgid "Pause when skipping"
msgstr "Mettre en pause après avoir passé"

msgctxt "#30081"
msgid "Force HDCP 2.2 video streams"
msgstr "Forcer l'utilisation du HDCP 2.2"

msgctxt "#30082"
msgid "Remember audio / subtitle preferences"
msgstr "Se souvenir des préférences audio / sous-titres"

msgctxt "#30083"
msgid "Save bookmarks for library items / mark as watched"
msgstr "Sauvegarder les points de reprise dans la médiathèque / marquer comme vu"

msgctxt "#30084"
msgid "Cache item time-to-live (minutes)"
msgstr "Durée de vie du cache des données (minutes)"

msgctxt "#30085"
msgid "Cache item time-to-live for metadata (days)"
msgstr "Durée de vie du cache des métadonnées (jours)"

# Unused 30086

msgctxt "#30087"
msgid "Contains {} and more..."
msgstr "Contient {} et plus encore..."

msgctxt "#30088"
msgid "Browse related content"
msgstr "Parcourir le contenu similaire"

msgctxt "#30089"
msgid "Browse subgenres"
msgstr "Parcourir les sous-genres"

msgctxt "#30090"
msgid "Browse through related video lists and discover more content."
msgstr "Parcourir les listes de vidéos similaires et découvrez plus de contenu."

msgctxt "#30091"
msgid "Browse and manage contents that were exported to the Kodi library."
msgstr "Parcourir et gérer les contenus exportés vers la médiathèque Kodi."

msgctxt "#30092"
msgid "Search for content and easily find what you want to watch."
msgstr "Rechercher du contenu et trouver facilement ce que vous voulez regarder."

msgctxt "#30093"
msgid "Browse content by genre and easily discover related content."
msgstr "Parcourir le contenu par genre et découvrir facilement le contenu similaire."

msgctxt "#30094"
msgid "Browse recommendations and pick up on something new you might like."
msgstr "Parcourir les recommandations et trouver une nouveauté qui pourrait vous plaire."

msgctxt "#30095"
msgid "All TV Shows"
msgstr "Toutes les séries"

msgctxt "#30096"
msgid "All Movies"
msgstr "Tous les films"

msgctxt "#30097"
msgid "Main Menu"
msgstr "Menu principal"

msgctxt "#30098"
msgid "Enable HDR profiles"
msgstr "Activer les profiles HDR"

msgctxt "#30099"
msgid "Enable DolbyVision profiles"
msgstr "Activer les profils DoblyVision"

msgctxt "#30100"
msgid "Results for \"{}\""
msgstr "Résultats pour \"{}\""

msgctxt "#30101"
msgid "Netflix returned an unknown error."
msgstr "Netflix a renvoyé une erreur inconnue"

msgctxt "#30102"
msgid "Netflix returned the following error:"
msgstr "Netflix a renvoyé l'erreur suivante : "

msgctxt "#30103"
<<<<<<< HEAD
msgid "Error details have been written to the Kodi log file. If the error message does not provide guidance on how to resolve the issue or you continue to receive this error, make a report by following the ReadMe instructions on GitHub."
=======
msgid "Error details have been written to the Kodi log file. If the error message does not provide guidance on how to resolve the issue or you continue to receive this error, please report it on GitHub by following the Readme instructions."
>>>>>>> 1b4bc94c
msgstr "Les détails de l'erreur ont été écrits dans le fichier journal de Kodi. Si le message d'erreur ne vous indique pas comment résoudre le problème ou si vous continuez à recevoir cette erreur, signalez-le via GitHub. Veuillez fournir un journal de débogage complet avec votre rapport d'erreur (activez \"Journalisation du débogage\" dans les paramètres Kodi)."

msgctxt "#30104"
msgid "The add-on encountered the following error:"
msgstr "L'extension a rencontré l'erreur suivante : "

msgctxt "#30105"
msgid "Netflix Add-on Error"
msgstr "Erreur de l'extension Netflix"

msgctxt "#30106"
msgid "Invalid PIN"
msgstr "Code PIN invalide"

msgctxt "#30107"
msgid "PIN protection is off."
msgstr "Protection par code PIN désactivée."

msgctxt "#30108"
msgid "All content is protected by PIN."
msgstr "Tout le contenu est protégé par code PIN."

msgctxt "#30109"
msgid "Login successful"
msgstr "Authentification réussie"

msgctxt "#30110"
msgid "Background services started"
msgstr "Services d'arrière-plan démarrés"

msgctxt "#30111"
msgid "There is no contents"
msgstr "Aucun contenu"

msgctxt "#30112"
msgid "You need to be logged in to use Netflix"
msgstr "Vous devez être connecté pour utiliser Netflix"

msgctxt "#30113"
msgid "Logout successful"
msgstr "Déconnexion réussie"

msgctxt "#30114"
msgid "Keep My List and Kodi Library in sync"
msgstr "Maintenir 'Ma Liste' et la médiathèque de Kodi synchronisées"

msgctxt "#30115"
msgid "Content Profiles"
msgstr "Profils de contenu"

msgctxt "#30116"
msgid "Advanced Add-on Configuration"
msgstr "Configuration avancée de l'extension"

msgctxt "#30117"
msgid "Cache"
msgstr "Cache"

msgctxt "#30118"
msgid "API operation failed: {}"
msgstr "Echec de l'opération d'API : {}"

msgctxt "#30119"
msgid "My List operation successful"
msgstr "Opération sur 'Ma Liste' réussie"

msgctxt "#30120"
msgid "Cannot automatically remove a season from Kodi library, please do it manually"
msgstr "Impossible de supprimer automatiquement une saison de la médiathèque Kodi. Merci de le faire manuellement."

msgctxt "#30121"
msgid "Perform full sync now"
msgstr "Effectuer une synchronisation complète maintenant"

msgctxt "#30122"
msgid "Sync My List to Kodi library"
msgstr "Synchroniser 'Ma Liste' vers la médiathèque Kodi"

msgctxt "#30123"
msgid "Do you really want to proceed?\nThis will delete all previously exported items and export all items from My List for the currently active profile.\nThis operation may take some time..."
msgstr "Voulez-vous vraiment continuer ?\nCeci supprimera tous les éléments précédemment exportés et exportera tous les éléments de 'Ma Liste' pour le profil actif.\nCette opération peut prendre un certain temps..."

msgctxt "#30124"
msgid "Do you want to remove this item from the library?"
msgstr "Voulez-vous vraiment supprimer cet élement ?"

msgctxt "#30125"
msgid "Purge library"
msgstr "Purger la médiathèque"

msgctxt "#30126"
msgid "Do you really want to purge your library?\nAll exported items will be deleted."
msgstr "Voulez-vous vraiment purger la médiathèque ?\n Tous les éléments exportés seront supprimés."

msgctxt "#30127"
msgid "Awarded rating of {}"
msgstr "Note attribuée : {}"

# Unused 30128

msgctxt "#30129"
msgid "Enable Up Next integration"
msgstr "Activer l'incrustation 'Up Next'"

msgctxt "#30130"
msgid "Show notification instead of modal dialog for errors"
msgstr "Afficher une notification au lieu d'une boîte de dialogue pour les erreurs"

msgctxt "#30131"
msgid "Check the logfile for detailed information"
msgstr "Vérifier le fichier journal pour les informations détaillées"

msgctxt "#30132"
msgid "Purge in-memory cache"
msgstr "Purger la mémoire cache"

msgctxt "#30133"
msgid "Purge in-memory and on-disk cache"
msgstr "Purger la mémoire cache et le cache disque"

msgctxt "#30134"
msgid "Enable execution timing"
msgstr "Activer la synchronisation"

msgctxt "#30135"
msgid "Cache cleared"
msgstr "Cache vidé"

msgctxt "#30136"
msgid "Enable 1080p Unlock (not recommended for Android)"
msgstr "Activer le déblocage 1080p (non recommandé sous Android)"

msgctxt "#30137"
msgid "Enable VP9 profiles (disable if it causes artifacts)"
msgstr "Activer les profils VP9 (à désactiver en cas d'artefacts)"

msgctxt "#30138"
msgid "The background services may not yet be available if you just started Kodi/the add-on. In this case, try again in a moment."
msgstr "Les services d'arrière-plan peuvent ne pas être encore disponible si vous venez de démarrer Kodi ou l'extension. Dans ce cas, réessayez dans un instant."

msgctxt "#30139"
msgid "Enable IPC over HTTP (use when Addon Signals timeout messages appear)"
msgstr "Activer IPC sur HTTP (à activer en cas erreurs 'Addon Signals timeouts')"

msgctxt "#30140"
msgid "Migrate Library to new format"
msgstr "Convertir la médiathèque au nouveau format"

msgctxt "#30141"
msgid "Disable startup notification"
msgstr "Désactiver la notification au démarrage"

msgctxt "#30142"
msgid "Custom"
msgstr "Personalisé"

msgctxt "#30143"
msgid "Custom view ID"
msgstr "ID de la vue personalisée"

msgctxt "#30144"
msgid "Disable WebVTT subtitle support"
msgstr "Désactiver la prise en charge des sous-titres WebVTT"

msgctxt "#30145"
msgid "Recently added"
msgstr "Récemment ajouté"

msgctxt "#30146"
msgid "Discover the latest content added."
msgstr "Découvrir les derniers contenus ajoutés"

msgctxt "#30147"
msgid "Next page >>"
msgstr "Page suivante >>"

msgctxt "#30148"
msgid "<< Previous page"
msgstr "<< Page précédente"

msgctxt "#30149"
msgid "Sort results by"
msgstr "Trier les résultats par"

msgctxt "#30150"
msgid "Alphabetical order (A-Z)"
msgstr "Ordre alphabétique (A-Z)"

msgctxt "#30151"
msgid "Alphabetical order (Z-A)"
msgstr "Ordre alphabétique (Z-A)"

msgctxt "#30152"
msgid "Suggestions for you"
msgstr "Suggestions pour vous"

msgctxt "#30153"
msgid "Year released"
msgstr "Année de sortie"

msgctxt "#30154"
msgid "Netflix configuration wizard"
msgstr "Configuration de l'extension Netflix"

msgctxt "#30155"
msgid "Do you have a Netflix Premium account?"
msgstr "Avez-vous un compte Netflix Premium ?"

# Unused 30156

msgctxt "#30157"
msgid "The configuration has been completed"
msgstr "Configuration terminée"

msgctxt "#30158"
msgid "Run add-on configuration wizard"
msgstr "Utiliser l'assistant de configuration de l'addon"

msgctxt "#30159"
msgid "View for main menu"
msgstr "Vue pour le menu principal"

msgctxt "#30160"
msgid "View for search"
msgstr "Vue pour la recherche"

msgctxt "#30161"
msgid "View for exported"
msgstr "Vue pour l'export"

msgctxt "#30162"
msgid "Last used"
msgstr "Dernière utilisation"

msgctxt "#30163"
msgid "Audio description"
msgstr "Audiodescription"

msgctxt "#30164"
msgid "Browse contents with audio description."
msgstr "Parcourir le contenu avec Audiodescription"

msgctxt "#30165"
msgid "View for my list"
msgstr "Vue pour 'Ma Liste'"

msgctxt "#30166"
msgid "Main menu items"
msgstr "Menu principal"

msgctxt "#30167"
msgid "My list"
msgstr "Ma Liste"

msgctxt "#30168"
msgid "Continue watching"
msgstr "Reprendre avec le profil de"

msgctxt "#30169"
msgid "Top picks"
msgstr "Notre sélection pour"

msgctxt "#30170"
msgid "New releases"
msgstr "Nouveautés"

msgctxt "#30171"
msgid "Trending now"
msgstr "Tendances actuelles"

msgctxt "#30172"
msgid "Popular on Netflix"
msgstr "Les plus gros succès sur Netflix"

msgctxt "#30173"
msgid "Netflix Originals"
msgstr "Programmes originaux Netflix"

msgctxt "#30174"
msgid "Tv Show genres"
msgstr "Genres de séries TV"

msgctxt "#30175"
msgid "Movie genres"
msgstr "Genres de films"

msgctxt "#30176"
msgid "Enable STRM resume workaround (only library)"
msgstr "Activer la reprise des fichiers STRM (média thèque uniquement)"

msgctxt "#30177"
msgid "Ask to resume the video"
msgstr "Reprendre la lecture de la vidéo"

msgctxt "#30178"
msgid "Open Up Next add-on settings"
msgstr "Ouvrir les paramètres de l'addon 'Up Next'"

msgctxt "#30179"
msgid "Show trailers & more"
msgstr "Montrer les bandes annonces"

msgctxt "#30180"
msgid "There has been a problem with login, it is possible that your account has not been confirmed or renewed."
msgstr "Il y a un problème avec vos identifiants, votre compte n'est peut-être pas confirmé ou renouvelé."

msgctxt "#30181"
msgid "Disable subtitles if there are no forced subtitles streams (Works only if Kodi Player is set to \"Only forced\" subtitles)"
msgstr "Désactiver les sous-titres s'il n'y a pas de piste forcée (Fonctionne seulement si Kodi est configuré sur \"Forcé seulement\" pour les sous-titres"

msgctxt "#30182"
msgid "Export NFO files"
msgstr "Exporter les fichiers NFO"

msgctxt "#30183"
msgid "Do you want to export NFO files for the {}?"
msgstr "Voulez-vous exporter les fichiers NFO pour {} ?"

msgctxt "#30184"
msgid "NFO Files"
msgstr "Fichiers NFO"

msgctxt "#30185"
msgid "Enable NFO files export"
msgstr "Activer l'export des fichiers NFO"

msgctxt "#30186"
msgid "For Movies"
msgstr "Pour les Films"

msgctxt "#30187"
msgid "For TV Show"
msgstr "Pour les Séries Télé"

msgctxt "#30188"
msgid "Ask"
msgstr "Demander"

msgctxt "#30189"
msgid "movie"
msgstr "le film"

msgctxt "#30190"
msgid "TV show"
msgstr "la série télé"

msgctxt "#30191"
msgid "Do you want to export NFO files for the {} added to 'My List'?"
msgstr "Voulez-vous exporter les fichiers NFO pour {} ajouté à 'Ma Liste' ?"

msgctxt "#30192"
msgid "\r\nThese files are used by the provider information scrapers to integrate movies and tv shows info, useful with bonus episodes or director's cut"
msgstr "\r\nCes fichiers sont utilisés par le fournisseur d'information pour intégrer les infos des films et des séries télé. Utile pour des épisodes bonus ou des découpages spéciaux"

msgctxt "#30193"
msgid "Include all information in NFO files (use only with 'Local Information' scraper)"
msgstr "Inclure toutes les informations dans les fichiers NFO (utiliser uniquement avec le fournisseur d'information 'Local Information only')"

msgctxt "#30194"
msgid "Limit video stream resolution to"
msgstr "Limiter la résolution du flux vidéo à"

msgctxt "#30195"
msgid "Export new episodes"
msgstr "Exporter les nouveaux épisodes"

msgctxt "#30196"
msgid "Exclude from auto update"
msgstr "Exclure de la maj auto"

msgctxt "#30197"
msgid "Include in auto update"
msgstr "Inclure dans la maj auto"

msgctxt "#30198"
msgid "Exporting new episodes"
msgstr "Exportation des nouveaux épisodes"

msgctxt "#30199"
msgid "Shared library (Kodi MySQL server is required)"
msgstr "Bibliothèque partagée (Serveur de base de données MySQL Kodi requis)"

msgctxt "#30200"
msgid "Use MySQL shared library database"
msgstr "Utiliser la bibliothèque partagée MySQL"

msgctxt "#30201"
msgid "Username"
msgstr "Nom d'utilisateur"

msgctxt "#30202"
msgid "Connection to the MySQL database was successful"
msgstr "Connexion à la base de données MySQL réussie"

msgctxt "#30203"
msgid "Host IP"
msgstr "IP de l'hôte"

msgctxt "#30204"
msgid "Port"
msgstr "Port"

msgctxt "#30205"
msgid "Test database connection"
msgstr "Tester la connexion à la base de données"

msgctxt "#30206"
msgid "ERROR: The MySQL database is not reachable - the local database will be used"
msgstr "ERREUR : Le serveur de bases de données MySQL est injoignable - la base de données locale sera utilisée"

msgctxt "#30207"
msgid "Set this device as main auto-updates manager"
msgstr "Rendre cet appareil responsable de la mise à jour automatique"

msgctxt "#30208"
msgid "Check if this device is the main auto-update manager"
msgstr "Vérifier si cet appareil est le responsable de la mise à jour automatique"

msgctxt "#30209"
msgid "This device now handles the auto-updates of shared-library"
msgstr "Cet appareil gère maintenant les mises à jour automatique de la bibliothèque partagée"

msgctxt "#30210"
msgid "This device handles the auto-updates of shared-library"
msgstr "Cet appareil gère les mises à jour automatique de la bibliothèque partagée"

msgctxt "#30211"
msgid "Another device handles the auto-updates of shared-library"
msgstr "Un autre appareil gère les mises à jour de la bibliothèque partagée"

msgctxt "#30212"
msgid "There is no device that handles the auto-updates of shared-library"
msgstr "Aucun appareil ne gère les mises à jour automatique de la bibliothèque partagée"

msgctxt "#30213"
msgid "InputStream Helper settings..."
msgstr "Paramètres de l'extension InputStream Helper..."

msgctxt "#30214"
msgid "Force the update of my list"
msgstr "Forcer la mise à jour de Ma Liste"

msgctxt "#30215"
msgid "Color of the titles included in My list"
msgstr "Mettre en évidence les titres inclus dans Ma Liste en couleur"

msgctxt "#30216"
msgid "Show ESN in use"
msgstr "ESN en cours d'utilisation"

msgctxt "#30217"
msgid "Reset ESN"
msgstr "Réinitialiser l'ESN"

msgctxt "#30218"
msgid "Are you sure you want to reset the ESN?\r\nIf you confirm, wait until you receive the login message."
msgstr "Etes-vous sûr de vouloir réinitialiser l'ESN?\r\nSi oui, patientez jusqu'au message de connexion."

msgctxt "#30219"
msgid "Disable notification for synchronization completed"
msgstr "Désactiver la notification de synchronisation complète"

msgctxt "#30220"
msgid "The Kodi library has been updated"
msgstr "La médiathèque Kodi a été mise à jour"

msgctxt "#30221"
msgid "Owner account"
msgstr "Compte principal"

msgctxt "#30222"
msgid "Kid account"
msgstr "Compte enfant"

msgctxt "#30223"
msgid "Synchronization now uses \"My List\" of profile {}"
msgstr "La synchronisation utilise \"Ma Liste\" du profil {}"

msgctxt "#30224"
msgid "Auto update mode"
msgstr "Mode mise à jour auto"

msgctxt "#30225"
msgid "Manual"
msgstr "Manuel"

msgctxt "#30226"
msgid "Scheduled"
msgstr "Programmé"

msgctxt "#30227"
msgid "Synchronize Kodi library with My List"
msgstr "Synchronisation de la médiathèque Kodi avec \"Ma Liste\""

msgctxt "#30228"
msgid "Use \"My list\" of the current profile"
msgstr "Utiliser \"Ma Liste\" du profil en cours d'utilisation"

msgctxt "#30229"
msgid "Show the name of the selected profile"
msgstr "Afficher le nom du profil sélectionné"

msgctxt "#30230"
msgid "Check for updates now"
msgstr "Vérifier les mises à jour maintenant"

msgctxt "#30231"
msgid "Do you want to check update now?"
msgstr "Voulez-vous vérifier les mises à jour maintenant?"

msgctxt "#30232"
msgid "Restrict by Maturity Level"
msgstr "Accès restreint à une certaine catégorie d'âge"

msgctxt "#30233"
msgid "Content for {} will require the PIN to start playback."
msgstr "Le contenu pour {} nécessite le code PIN pour être visionné."

msgctxt "#30234"
msgid "Install Up Next add-on"
msgstr "Installer l'addon Up Next"

msgctxt "#30235"
msgid "[WIP] Synchronize the watched status of the videos with Netflix"
msgstr "[WIP] Synchroniser le status \"vu\" des vidéos avec Netflix"

msgctxt "#30236"
msgid "Change watched status (locally)"
msgstr "Changer le status (localement)"

msgctxt "#30237"
msgid "Marked as watched|Marked as unwatched|Restored Netflix watched status"
msgstr "Marqué comme vu|Marquer comme non-vu|Restaurer le status de Netflix"

msgctxt "#30238"
msgid "Up Next notifications (watch next video)"
msgstr "Notifications Up Next (regarder la vidéo suivante)"<|MERGE_RESOLUTION|>--- conflicted
+++ resolved
@@ -401,11 +401,7 @@
 msgstr "Netflix a renvoyé l'erreur suivante : "
 
 msgctxt "#30103"
-<<<<<<< HEAD
-msgid "Error details have been written to the Kodi log file. If the error message does not provide guidance on how to resolve the issue or you continue to receive this error, make a report by following the ReadMe instructions on GitHub."
-=======
 msgid "Error details have been written to the Kodi log file. If the error message does not provide guidance on how to resolve the issue or you continue to receive this error, please report it on GitHub by following the Readme instructions."
->>>>>>> 1b4bc94c
 msgstr "Les détails de l'erreur ont été écrits dans le fichier journal de Kodi. Si le message d'erreur ne vous indique pas comment résoudre le problème ou si vous continuez à recevoir cette erreur, signalez-le via GitHub. Veuillez fournir un journal de débogage complet avec votre rapport d'erreur (activez \"Journalisation du débogage\" dans les paramètres Kodi)."
 
 msgctxt "#30104"
